--- conflicted
+++ resolved
@@ -298,38 +298,8 @@
     }
 }
 
-// === impl DataInner ===
-
-<<<<<<< HEAD
-=======
-impl Drop for DataInner {
-    // A span is not considered closed until all of its children have closed.
-    // Therefore, each span's `DataInner` holds a "reference" to the parent
-    // span, keeping the parent span open until all its children have closed.
-    // When we close a span, we must then decrement the parent's ref count
-    // (potentially, allowing it to close, if this child is the last reference
-    // to that span).
-    fn drop(&mut self) {
-        // We have to actually unpack the option inside the `get_default`
-        // closure, since it is a `FnMut`, but testing that there _is_ a value
-        // here lets us avoid the thread-local access if we don't need the
-        // dispatcher at all.
-        if self.parent.is_some() {
-            // Note that --- because `Layered::try_close` works by calling
-            // `try_close` on the inner subscriber and using the return value to
-            // determine whether to call the `Subscriber`'s `on_close` callback ---
-            // we must call `try_close` on the entire subscriber stack, rather
-            // than just on the registry. If the registry called `try_close` on
-            // itself directly, the layers wouldn't see the close notification.
-            let subscriber = dispatch::get_default(Dispatch::clone);
-            if let Some(parent) = self.parent.take() {
-                let _ = subscriber.try_close(parent);
-            }
-        }
-    }
-}
-
->>>>>>> 98ba44c2
+// === impl CloseGuard ===
+
 impl<'a> CloseGuard<'a> {
     pub(crate) fn is_closing(&mut self) {
         self.is_closing = true;
@@ -451,7 +421,7 @@
             // we must call `try_close` on the entire subscriber stack, rather
             // than just on the registry. If the registry called `try_close` on
             // itself directly, the layers wouldn't see the close notification.
-            let subscriber = dispatcher::get_default(Dispatch::clone);
+            let subscriber = dispatch::get_default(Dispatch::clone);
             if let Some(parent) = self.parent.take() {
                 let _ = subscriber.try_close(parent);
             }
